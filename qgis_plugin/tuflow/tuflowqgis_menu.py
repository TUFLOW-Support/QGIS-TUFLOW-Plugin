--- conflicted
+++ resolved
@@ -19,12 +19,8 @@
  *                                                                         *
  ***************************************************************************/
 """
-<<<<<<< HEAD
 build_vers = '2017-03-AA (QGIS 2.x)'
 build_type = 'developmental' #release / developmental
-=======
-build_vers = '2016-11-AA (QGIS 2.x)'
->>>>>>> 3469aac7
 
 # Import the PyQt and QGIS libraries
 from PyQt4.QtCore import *
